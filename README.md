--- conflicted
+++ resolved
@@ -59,15 +59,10 @@
 Example
 -------
 
-<<<<<<< HEAD
-Here is a simple example showing how one can load a dataset, split it for
-3-folds cross-validation, and compute the MAE and RMSE of the SVD algorithm.
-=======
 Here is a simple example showing how you can (down)load a dataset, split it for
 3-folds cross-validation,and compute the MAE and RMSE of the
 [SVD](http://recsys.readthedocs.io/en/latest/matrix_factorization.html#recsys.prediction_algorithms.matrix_factorization.SVD)
 algorithm.
->>>>>>> 07a9e715
 
 ```python
 from recsys import SVD
